<!-- AUTO GENERATED DO NOT EDIT - run 'npm run docs' to update-->

# Chrome DevTools MCP Tool Reference

- **[Input automation](#input-automation)** (7 tools)
  - [`click`](#click)
  - [`drag`](#drag)
  - [`fill`](#fill)
  - [`fill_form`](#fill_form)
  - [`handle_dialog`](#handle_dialog)
  - [`hover`](#hover)
  - [`upload_file`](#upload_file)
- **[Navigation automation](#navigation-automation)** (7 tools)
  - [`close_page`](#close_page)
  - [`list_pages`](#list_pages)
  - [`navigate_page`](#navigate_page)
  - [`navigate_page_history`](#navigate_page_history)
  - [`new_page`](#new_page)
  - [`select_page`](#select_page)
  - [`wait_for`](#wait_for)
- **[Emulation](#emulation)** (3 tools)
  - [`emulate_cpu`](#emulate_cpu)
  - [`emulate_network`](#emulate_network)
  - [`resize_page`](#resize_page)
- **[Performance](#performance)** (3 tools)
  - [`performance_analyze_insight`](#performance_analyze_insight)
  - [`performance_start_trace`](#performance_start_trace)
  - [`performance_stop_trace`](#performance_stop_trace)
- **[Network](#network)** (2 tools)
  - [`get_network_request`](#get_network_request)
  - [`list_network_requests`](#list_network_requests)
- **[Debugging](#debugging)** (4 tools)
  - [`evaluate_script`](#evaluate_script)
  - [`list_console_messages`](#list_console_messages)
  - [`take_screenshot`](#take_screenshot)
  - [`take_snapshot`](#take_snapshot)

## Input automation

### `click`

**Description:** Clicks on the provided element

**Parameters:**

- **dblClick** (boolean) _(optional)_: Set to true for double clicks. Default is false.
- **uid** (string) **(required)**: The uid of an element on the page from the page content snapshot

---

### `drag`

**Description:** [`Drag`](#drag) an element onto another element

**Parameters:**

- **from_uid** (string) **(required)**: The uid of the element to [`drag`](#drag)
- **to_uid** (string) **(required)**: The uid of the element to drop into

---

### `fill`

**Description:** Type text into a input, text area or select an option from a &lt;select&gt; element.

**Parameters:**

- **uid** (string) **(required)**: The uid of an element on the page from the page content snapshot
- **value** (string) **(required)**: The value to [`fill`](#fill) in

---

### `fill_form`

**Description:** [`Fill`](#fill) out multiple form elements at once

**Parameters:**

- **elements** (array) **(required)**: Elements from snapshot to [`fill`](#fill) out.

---

### `handle_dialog`

**Description:** If a browser dialog was opened, use this command to handle it

**Parameters:**

- **action** (enum: "accept", "dismiss") **(required)**: Whether to dismiss or accept the dialog
- **promptText** (string) _(optional)_: Optional prompt text to enter into the dialog.

---

### `hover`

**Description:** [`Hover`](#hover) over the provided element

**Parameters:**

- **uid** (string) **(required)**: The uid of an element on the page from the page content snapshot

---

### `upload_file`

**Description:** Upload a file through a provided element.

**Parameters:**

- **filePath** (string) **(required)**: The local path of the file to upload
- **uid** (string) **(required)**: The uid of the file input element or an element that will open file chooser on the page from the page content snapshot

---

## Navigation automation

### `close_page`

**Description:** Closes the page by its index. The last open page cannot be closed.

**Parameters:**

- **pageIdx** (number) **(required)**: The index of the page to close. Call [`list_pages`](#list_pages) to list pages.

---

### `list_pages`

**Description:** Get a list of pages open in the browser.

**Parameters:** None

---

### `navigate_page`

**Description:** Navigates the currently selected page to a URL.

**Parameters:**

- **timeout** (integer) _(optional)_: Maximum wait time in milliseconds. If set to 0, the default timeout will be used.
- **url** (string) **(required)**: URL to navigate the page to

---

### `navigate_page_history`

**Description:** Navigates the currently selected page.

**Parameters:**

- **navigate** (enum: "back", "forward") **(required)**: Whether to navigate back or navigate forward in the selected pages history
- **timeout** (integer) _(optional)_: Maximum wait time in milliseconds. If set to 0, the default timeout will be used.

---

### `new_page`

**Description:** Creates a new page

**Parameters:**

- **timeout** (integer) _(optional)_: Maximum wait time in milliseconds. If set to 0, the default timeout will be used.
- **url** (string) **(required)**: URL to load in a new page.

---

### `select_page`

**Description:** Select a page as a context for future tool calls.

**Parameters:**

- **pageIdx** (number) **(required)**: The index of the page to select. Call [`list_pages`](#list_pages) to list pages.

---

### `wait_for`

**Description:** Wait for the specified text to appear on the selected page.

**Parameters:**

- **text** (string) **(required)**: Text to appear on the page
- **timeout** (integer) _(optional)_: Maximum wait time in milliseconds. If set to 0, the default timeout will be used.

---

## Emulation

### `emulate_cpu`

**Description:** Emulates CPU throttling by slowing down the selected page's execution.

**Parameters:**

- **throttlingRate** (number) **(required)**: The CPU throttling rate representing the slowdown factor 1-20x. Set the rate to 1 to disable throttling

---

### `emulate_network`

**Description:** Emulates network conditions such as throttling on the selected page.

**Parameters:**

- **throttlingOption** (enum: "No emulation", "Slow 3G", "Fast 3G", "Slow 4G", "Fast 4G") **(required)**: The network throttling option to emulate. Available throttling options are: No emulation, Slow 3G, Fast 3G, Slow 4G, Fast 4G. Set to "No emulation" to disable.

---

### `resize_page`

**Description:** Resizes the selected page's window so that the page has specified dimension

**Parameters:**

- **height** (number) **(required)**: Page height
- **width** (number) **(required)**: Page width

---

## Performance

### `performance_analyze_insight`

**Description:** Provides more detailed information on a specific Performance Insight that was highlighed in the results of a trace recording.

**Parameters:**

- **insightName** (string) **(required)**: The name of the Insight you want more information on. For example: "DocumentLatency" or "LCPBreakdown"

---

### `performance_start_trace`

**Description:** Starts a performance trace recording on the selected page. This can be used to look for performance problems and insights to improve the performance of the page. It will also report Core Web Vital (CWV) scores for the page.

**Parameters:**

- **autoStop** (boolean) **(required)**: Determines if the trace recording should be automatically stopped.
- **reload** (boolean) **(required)**: Determines if, once tracing has started, the page should be automatically reloaded.

---

### `performance_stop_trace`

**Description:** Stops the active performance trace recording on the selected page.

**Parameters:** None

---

## Network

### `get_network_request`

**Description:** Gets a network request by URL. You can get all requests by calling [`list_network_requests`](#list_network_requests).

**Parameters:**

- **url** (string) **(required)**: The URL of the request.

---

### `list_network_requests`

**Description:** List all requests for the currently selected page

**Parameters:**

- **pageIdx** (integer) _(optional)_: Page number to return (0-based). When omitted, returns the first page.
- **pageSize** (integer) _(optional)_: Maximum number of requests to return. When omitted, returns all requests.
- **resourceTypes** (array) _(optional)_: Filter requests to only return requests of the specified resource types. When omitted or empty, returns all requests.

---

## Debugging

### `evaluate_script`

**Description:** Evaluate a JavaScript function inside the currently selected page. Returns the response as JSON
so returned values have to JSON-serializable.

**Parameters:**

- **args** (array) _(optional)_: An optional list of arguments to pass to the function.
- **function** (string) **(required)**: A JavaScript function to run in the currently selected page.
  Example without arguments: `() => {
  return document.title
}` or `async () => {
  return await fetch("example.com")
}`.
  Example with arguments: `(el) => {
  return el.innerText;
}`

---

### `list_console_messages`

**Description:** List all console messages for the currently selected page

**Parameters:** None

---

### `take_screenshot`

**Description:** Take a screenshot of the page or element.

**Parameters:**

<<<<<<< HEAD
=======
- **filePath** (string) _(optional)_: The absolute path, or a path relative to the current working directory, to save the screenshot to instead of attaching it to the response.
>>>>>>> 8ed08215
- **format** (enum: "png", "jpeg", "webp") _(optional)_: Type of format to save the screenshot as. Default is "png"
- **fullPage** (boolean) _(optional)_: If set to true takes a screenshot of the full page instead of the currently visible viewport. Incompatible with uid.
- **quality** (number) _(optional)_: Compression quality for JPEG and WebP formats (0-100). Higher values mean better quality but larger file sizes. Ignored for PNG format.
- **uid** (string) _(optional)_: The uid of an element on the page from the page content snapshot. If omitted takes a pages screenshot.

---

### `take_snapshot`

**Description:** Take a text snapshot of the currently selected page. The snapshot lists page elements along with a unique
identifier (uid). Always use the latest snapshot. Prefer taking a snapshot over taking a screenshot.

**Parameters:** None

---<|MERGE_RESOLUTION|>--- conflicted
+++ resolved
@@ -310,10 +310,7 @@
 
 **Parameters:**
 
-<<<<<<< HEAD
-=======
 - **filePath** (string) _(optional)_: The absolute path, or a path relative to the current working directory, to save the screenshot to instead of attaching it to the response.
->>>>>>> 8ed08215
 - **format** (enum: "png", "jpeg", "webp") _(optional)_: Type of format to save the screenshot as. Default is "png"
 - **fullPage** (boolean) _(optional)_: If set to true takes a screenshot of the full page instead of the currently visible viewport. Incompatible with uid.
 - **quality** (number) _(optional)_: Compression quality for JPEG and WebP formats (0-100). Higher values mean better quality but larger file sizes. Ignored for PNG format.
