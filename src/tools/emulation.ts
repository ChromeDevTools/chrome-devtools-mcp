/**
 * @license
 * Copyright 2025 Google LLC
 * SPDX-License-Identifier: Apache-2.0
 */

<<<<<<< HEAD
import { PredefinedNetworkConditions } from 'puppeteer-core';
import { KnownDevices } from 'puppeteer-core';
import z from 'zod';
=======
import {zod, PredefinedNetworkConditions} from '../third_party/index.js';
>>>>>>> 6f243620

import { ToolCategories } from './categories.js';
import { defineTool } from './ToolDefinition.js';

const throttlingOptions: [string, ...string[]] = [
  'No emulation',
  'Offline',
  ...Object.keys(PredefinedNetworkConditions),
];

/**
 * Get all mobile device list (dynamically from KnownDevices)
 * Filter out landscape devices and uncommon devices, keep only common portrait mobile devices
 */
function getMobileDeviceList(): string[] {
  const allDevices = Object.keys(KnownDevices);
  // Filter out landscape devices (containing 'landscape') and some uncommon devices
  const mobileDevices = allDevices.filter(device => {
    const lowerDevice = device.toLowerCase();
    // Exclude landscape devices
    if (lowerDevice.includes('landscape')) return false;
    // Exclude tablets (optional, but keep iPad as common device)
    // if (lowerDevice.includes('ipad') || lowerDevice.includes('tab')) return false;
    // Exclude some old or uncommon devices
    if (lowerDevice.includes('blackberry')) return false;
    if (lowerDevice.includes('lumia')) return false;
    if (lowerDevice.includes('nokia')) return false;
    if (lowerDevice.includes('kindle')) return false;
    if (lowerDevice.includes('jio')) return false;
    if (lowerDevice.includes('optimus')) return false;
    return true;
  });
  
  return mobileDevices;
}

/**
 * Get default mobile device
 */
function getDefaultMobileDevice(): string {
  return 'iPhone 8';
}

/**
 * Validate if device exists in KnownDevices
 */
function validateDeviceExists(device: string): boolean {
  return device in KnownDevices;
}

export const emulateNetwork = defineTool({
  name: 'emulate_network',
  description: `Emulates network conditions such as throttling or offline mode on the selected page.`,
  annotations: {
    category: ToolCategories.EMULATION,
    readOnlyHint: false,
  },
  schema: {
    throttlingOption: zod
      .enum(throttlingOptions)
      .describe(
        `The network throttling option to emulate. Available throttling options are: ${throttlingOptions.join(', ')}. Set to "No emulation" to disable. Set to "Offline" to simulate offline network conditions.`,
      ),
  },
  handler: async (request, _response, context) => {
    const page = context.getSelectedPage();
    const conditions = request.params.throttlingOption;

    if (conditions === 'No emulation') {
      await page.emulateNetworkConditions(null);
      context.setNetworkConditions(null);
      return;
    }

    if (conditions === 'Offline') {
      await page.emulateNetworkConditions({
        offline: true,
        download: 0,
        upload: 0,
        latency: 0,
      });
      context.setNetworkConditions('Offline');
      return;
    }

    if (conditions in PredefinedNetworkConditions) {
      const networkCondition =
        PredefinedNetworkConditions[
        conditions as keyof typeof PredefinedNetworkConditions
        ];
      await page.emulateNetworkConditions(networkCondition);
      context.setNetworkConditions(conditions);
    }
  },
});

export const emulateCpu = defineTool({
  name: 'emulate_cpu',
  description: `Emulates CPU throttling by slowing down the selected page's execution.`,
  annotations: {
    category: ToolCategories.EMULATION,
    readOnlyHint: false,
  },
  schema: {
    throttlingRate: zod
      .number()
      .min(1)
      .max(20)
      .describe(
        'The CPU throttling rate representing the slowdown factor 1-20x. Set the rate to 1 to disable throttling',
      ),
  },
  handler: async (request, _response, context) => {
    const page = context.getSelectedPage();
    const { throttlingRate } = request.params;

    await page.emulateCPUThrottling(throttlingRate);
    context.setCpuThrottlingRate(throttlingRate);
  },
});

export const emulateDevice = defineTool({
  name: 'emulate_device',
  description: `IMPORTANT: Emulates a mobile device including viewport, user-agent, touch support, and device scale factor. This tool MUST be called BEFORE navigating to any website to ensure the correct mobile user-agent is used. Essential for testing mobile website performance and user experience. If no device is specified, defaults to iPhone 8.`,
  annotations: {
    category: ToolCategories.EMULATION,
    readOnlyHint: false,
  },
  schema: {
    device: z
      .string()
      .optional()
      .describe(
        `The mobile device to emulate. If not specified, defaults to "${getDefaultMobileDevice()}". Available devices include all mobile devices from Puppeteer's KnownDevices (e.g., iPhone 8, iPhone 13, iPhone 14, iPhone 15, Galaxy S8, Galaxy S9+, Pixel 2-5, iPad, iPad Pro, etc.). Use the exact device name as defined in Puppeteer.`,
      ),
    customUserAgent: z
      .string()
      .optional()
      .describe(
        'Optional custom user agent string. If provided, it will override the device\'s default user agent.',
      ),
  },
  handler: async (request, response, context) => {
    let { device, customUserAgent } = request.params;

    // ========== Phase 0: Handle default device ==========
    // If user didn't specify device, use default mobile device
    if (!device) {
      device = getDefaultMobileDevice();
    }

    // ========== Phase 1: Device validation ==========
    // Validate if device exists in KnownDevices
    if (!validateDeviceExists(device)) {
      const availableDevices = getMobileDeviceList();
      device = availableDevices[0];
    }

    // ========== Phase 2: Page collection and state check ==========
    await context.createPagesSnapshot();
    const allPages = context.getPages();
    const currentPage = context.getSelectedPage();

    // Filter out closed pages
    const activePages = allPages.filter(page => !page.isClosed());
    if (activePages.length === 0) {
      response.appendResponseLine('❌ Error: No active pages available for device emulation.');
      return;
    }

    // ========== Phase 3: Determine pages to emulate ==========
    let pagesToEmulate = [currentPage];

    if (activePages.length > 1) {
      // Check if other pages have navigated content
      const navigatedPages = [];
      for (const page of activePages) {
        if (page.isClosed()) continue; // Double check
        
        try {
          const url = page.url();
          if (url !== 'about:blank' && url !== currentPage.url()) {
            navigatedPages.push({ page, url });
          }
        } catch (error) {
          // Page may have been closed during check
          continue;
        }
      }

      // Set emulation for all pages
      if (navigatedPages.length > 0) {
        pagesToEmulate = [currentPage, ...navigatedPages.map(p => p.page)];
      }
    }

    // Filter again to ensure all pages to emulate are active
    pagesToEmulate = pagesToEmulate.filter(page => !page.isClosed());
    
    if (pagesToEmulate.length === 0) {
      response.appendResponseLine('❌ Error: All target pages have been closed.');
      return;
    }


    // ========== Phase 4: Mobile device emulation ==========
    const deviceConfig = KnownDevices[device as keyof typeof KnownDevices];

    let successCount = 0;
    const failedPages: Array<{ url: string; reason: string }> = [];

    for (const pageToEmulate of pagesToEmulate) {
      if (pageToEmulate.isClosed()) {
        failedPages.push({
          url: 'unknown',
          reason: 'Page closed'
        });
        continue;
      }

      const pageUrl = pageToEmulate.url();

      try {
        // Directly apply device emulation
        await pageToEmulate.emulate({
          userAgent: customUserAgent || deviceConfig.userAgent,
          viewport: deviceConfig.viewport,
        });
        successCount++;
      } catch (error) {
        failedPages.push({
          url: pageUrl,
          reason: (error as Error).message
        });
      }
    }

    // ========== Phase 5: Save state and report results ==========
    if (successCount > 0) {
      context.setDeviceEmulation(device);
    }

    // Build detailed report
    if (successCount > 0) {
      response.appendResponseLine(
        `✅ Successfully emulated device: ${device}, applied to ${successCount} page(s).\n` +
        `Viewport: ${deviceConfig.viewport.width}x${deviceConfig.viewport.height}, ` +
        `Scale: ${deviceConfig.viewport.deviceScaleFactor}x, ` +
        `Mobile: ${deviceConfig.viewport.isMobile ? 'Yes' : 'No'}, ` +
        `Touch: ${deviceConfig.viewport.hasTouch ? 'Yes' : 'No'}${customUserAgent ? ', Custom UA applied' : ''}.`
      );
    } else {
      // Complete failure
      response.appendResponseLine(
        `❌ Error: Unable to apply device emulation to any page.\n\n` +
        `Failure details:\n${failedPages.map(p => `  - ${p.url}: ${p.reason}`).join('\n')}\n\n` +
        `Diagnostic suggestions:\n` +
        `  1. Confirm all target pages are in active state\n` +
        `  2. Check if pages allow device emulation (some internal pages may restrict it)\n` +
        `  3. Try closing other pages and keep only one page\n` +
        `  4. Restart browser and retry`
      );
    }
  },
});<|MERGE_RESOLUTION|>--- conflicted
+++ resolved
@@ -4,14 +4,8 @@
  * SPDX-License-Identifier: Apache-2.0
  */
 
-<<<<<<< HEAD
-import { PredefinedNetworkConditions } from 'puppeteer-core';
+import {zod, PredefinedNetworkConditions} from '../third_party/index.js';
 import { KnownDevices } from 'puppeteer-core';
-import z from 'zod';
-=======
-import {zod, PredefinedNetworkConditions} from '../third_party/index.js';
->>>>>>> 6f243620
-
 import { ToolCategories } from './categories.js';
 import { defineTool } from './ToolDefinition.js';
 
@@ -140,13 +134,13 @@
     readOnlyHint: false,
   },
   schema: {
-    device: z
+    device: zod
       .string()
       .optional()
       .describe(
         `The mobile device to emulate. If not specified, defaults to "${getDefaultMobileDevice()}". Available devices include all mobile devices from Puppeteer's KnownDevices (e.g., iPhone 8, iPhone 13, iPhone 14, iPhone 15, Galaxy S8, Galaxy S9+, Pixel 2-5, iPad, iPad Pro, etc.). Use the exact device name as defined in Puppeteer.`,
       ),
-    customUserAgent: z
+    customUserAgent: zod
       .string()
       .optional()
       .describe(
