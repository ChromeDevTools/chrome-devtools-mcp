--- conflicted
+++ resolved
@@ -47,16 +47,12 @@
     value: boolean,
     options?: {pageSize?: number; pageIdx?: number; resourceTypes?: string[]},
   ): void;
-<<<<<<< HEAD
   setIncludeConsoleData(
     value: boolean,
     options?: {pageSize?: number; pageIdx?: number; types?: string[]},
   ): void;
   setIncludeSnapshot(value: boolean): void;
-=======
-  setIncludeConsoleData(value: boolean): void;
   setIncludeSnapshot(value: boolean, verbose?: boolean): void;
->>>>>>> d47aaa96
   attachImage(value: ImageContentData): void;
   attachNetworkRequest(reqid: number): void;
 }
