/**
 * @license
 * Copyright 2025 Google LLC
 * SPDX-License-Identifier: Apache-2.0
 */

<<<<<<< HEAD
import type { Dialog, ElementHandle, Page } from 'puppeteer-core';
import type z from 'zod';
=======
import type {Dialog, ElementHandle, Page} from 'puppeteer-core';
import z from 'zod';
>>>>>>> a525f199

import type { TraceResult } from '../trace-processing/parse.js';

import type { ToolCategories } from './categories.js';

export interface ToolDefinition<Schema extends z.ZodRawShape = z.ZodRawShape> {
  name: string;
  description: string;
  annotations: {
    title?: string;
    category: ToolCategories;
    /**
     * If true, the tool does not modify its environment.
     */
    readOnlyHint: boolean;
  };
  schema: Schema;
  handler: (
    request: Request<Schema>,
    response: Response,
    context: Context,
  ) => Promise<void>;
}

export interface Request<Schema extends z.ZodRawShape> {
  params: z.objectOutputType<Schema, z.ZodTypeAny>;
}

export interface ImageContentData {
  data: string;
  mimeType: string;
}

export interface Response {
  appendResponseLine(value: string): void;
  setIncludePages(value: boolean): void;
  setIncludeNetworkRequests(
    value: boolean,
    options?: { pageSize?: number; pageIdx?: number; resourceTypes?: string[] },
  ): void;
  setIncludeConsoleData(value: boolean): void;
  setIncludeSnapshot(value: boolean): void;
  attachImage(value: ImageContentData): void;
  attachNetworkRequest(url: string): void;
}

/**
 * Only add methods required by tools/*.
 */
export type Context = Readonly<{
  isRunningPerformanceTrace(): boolean;
  setIsRunningPerformanceTrace(x: boolean): void;
  recordedTraces(): TraceResult[];
  storeTraceRecording(result: TraceResult): void;
  getSelectedPage(): Page;
  getDialog(): Dialog | undefined;
  clearDialog(): void;
  getPageByIdx(idx: number): Page;
  newPage(): Promise<Page>;
  closePage(pageIdx: number): Promise<void>;
  setSelectedPageIdx(idx: number): void;
  getElementByUid(uid: string): Promise<ElementHandle<Element>>;
  setNetworkConditions(conditions: string | null): void;
  setCpuThrottlingRate(rate: number): void;
  saveTemporaryFile(
    data: Uint8Array<ArrayBufferLike>,
<<<<<<< HEAD
    mimeType: 'image/png' | 'image/jpeg',
  ): Promise<{ filename: string }>;
=======
    mimeType: 'image/png' | 'image/jpeg' | 'image/webp',
  ): Promise<{filename: string}>;
  saveFile(
    data: Uint8Array<ArrayBufferLike>,
    filename: string,
  ): Promise<{filename: string}>;
>>>>>>> a525f199
  waitForEventsAfterAction(action: () => Promise<unknown>): Promise<void>;
  // Added for multi-page device emulation support
  createPagesSnapshot(): Promise<Page[]>;
  getPages(): Page[];
}>;

export function defineTool<Schema extends z.ZodRawShape>(
  definition: ToolDefinition<Schema>,
) {
  return definition;
}

export const CLOSE_PAGE_ERROR =
  'The last open page cannot be closed. It is fine to keep it open.';

export const timeoutSchema = {
  timeout: z
    .number()
    .int()
    .optional()
    .describe(
      `Maximum wait time in milliseconds. If set to 0, the default timeout will be used.`,
    )
    .transform(value => {
      return value && value <= 0 ? undefined : value;
    }),
};<|MERGE_RESOLUTION|>--- conflicted
+++ resolved
@@ -4,13 +4,8 @@
  * SPDX-License-Identifier: Apache-2.0
  */
 
-<<<<<<< HEAD
 import type { Dialog, ElementHandle, Page } from 'puppeteer-core';
 import type z from 'zod';
-=======
-import type {Dialog, ElementHandle, Page} from 'puppeteer-core';
-import z from 'zod';
->>>>>>> a525f199
 
 import type { TraceResult } from '../trace-processing/parse.js';
 
@@ -77,17 +72,12 @@
   setCpuThrottlingRate(rate: number): void;
   saveTemporaryFile(
     data: Uint8Array<ArrayBufferLike>,
-<<<<<<< HEAD
-    mimeType: 'image/png' | 'image/jpeg',
-  ): Promise<{ filename: string }>;
-=======
     mimeType: 'image/png' | 'image/jpeg' | 'image/webp',
   ): Promise<{filename: string}>;
   saveFile(
     data: Uint8Array<ArrayBufferLike>,
     filename: string,
   ): Promise<{filename: string}>;
->>>>>>> a525f199
   waitForEventsAfterAction(action: () => Promise<unknown>): Promise<void>;
   // Added for multi-page device emulation support
   createPagesSnapshot(): Promise<Page[]>;
