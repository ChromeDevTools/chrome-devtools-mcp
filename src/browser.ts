--- conflicted
+++ resolved
@@ -60,6 +60,7 @@
 interface McpLaunchOptions {
   acceptInsecureCerts?: boolean;
   executablePath?: string;
+  customDevTools?: string; // Added back for customDevTools logic in launch
   channel?: Channel;
   userDataDir?: string;
   headless: boolean;
@@ -86,10 +87,10 @@
     channel === 'canary'
       ? 'Chrome SxS'
       : channel === 'dev'
-        ? 'Chrome Dev'
-        : channel === 'beta'
-          ? 'Chrome Beta'
-          : '';
+      ? 'Chrome Dev'
+      : channel === 'beta'
+      ? 'Chrome Beta'
+      : '';
 
   const chromePath = path.join(
     programFiles,
@@ -104,7 +105,8 @@
 }
 
 export async function launch(options: McpLaunchOptions): Promise<Browser> {
-  const {channel, executablePath, headless, isolated} = options;
+  // Ensure customDevTools is destructured for use in args below
+  const {channel, executablePath, customDevTools, headless, isolated} = options;
   const profileDirName =
     channel && channel !== 'stable'
       ? `chrome-profile-${channel}`
@@ -122,53 +124,42 @@
       recursive: true,
     });
   }
-<<<<<<< HEAD
-  const args: LaunchOptions['args'] = ['--hide-crash-restore-bubble'];
-  if (customDevTools) {
-    args.push(`--custom-devtools-frontend=file://${customDevTools}`);
-  }
-
-  let puppeterChannel: ChromeReleaseChannel | undefined;
-  let resolvedExecutablePath = executablePath;
-
-  if (!resolvedExecutablePath) {
-    resolvedExecutablePath = resolveExecutablePath(channel as Channel);
-  }
-
-  if (!resolvedExecutablePath) {
-    puppeterChannel =
-=======
-
+
+  // --- Start Merged Args & Path Resolution ---
   const args: LaunchOptions['args'] = [
     ...(options.args ?? []),
     '--hide-crash-restore-bubble',
   ];
+  if (customDevTools) {
+    args.push(`--custom-devtools-frontend=file://${customDevTools}`);
+  }
   if (headless) {
     args.push('--screen-info={3840x2160}');
   }
-  let puppeteerChannel: ChromeReleaseChannel | undefined;
   if (options.devtools) {
     args.push('--auto-open-devtools-for-tabs');
   }
-  if (!executablePath) {
+
+  let puppeteerChannel: ChromeReleaseChannel | undefined;
+  let resolvedExecutablePath = executablePath;
+
+  if (!resolvedExecutablePath) {
+    resolvedExecutablePath = resolveExecutablePath(channel as Channel);
+  }
+
+  if (!resolvedExecutablePath) {
     puppeteerChannel =
->>>>>>> 32620ced
       channel && channel !== 'stable'
         ? (`chrome-${channel}` as ChromeReleaseChannel)
         : 'chrome';
   }
+  // --- End Merged Args & Path Resolution ---
 
   try {
     const browser = await puppeteer.launch({
-<<<<<<< HEAD
-      ...connectOptions,
-      channel: puppeterChannel,
-      executablePath: resolvedExecutablePath,
-=======
       channel: puppeteerChannel,
       targetFilter: makeTargetFilter(options.devtools),
-      executablePath,
->>>>>>> 32620ced
+      executablePath: resolvedExecutablePath, // Uses the resolved path
       defaultViewport: null,
       userDataDir,
       pipe: true,
