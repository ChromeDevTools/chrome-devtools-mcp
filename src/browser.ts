--- conflicted
+++ resolved
@@ -99,21 +99,17 @@
   if (customDevTools) {
     args.push(`--custom-devtools-frontend=file://${customDevTools}`);
   }
-<<<<<<< HEAD
   // Prefer executablePath over channel
-  let puppeterChannel: ChromeReleaseChannel | undefined;
-=======
-  let puppeteerChannel: ChromeReleaseChannel | undefined;
->>>>>>> 9b4cd8e3
-  if (!executablePath) {
-    puppeteerChannel =
-      channel && channel !== 'stable'
-        ? (`chrome-${channel}` as ChromeReleaseChannel)
-        : 'chrome';
-  } else {
-    puppeterChannel = undefined; // <-- ensures channel is not set when executablePath is used
-  }
+let puppeteerChannel: ChromeReleaseChannel | undefined;
 
+if (!executablePath) {
+  puppeteerChannel =
+    channel && channel !== 'stable'
+      ? (`chrome-${channel}` as ChromeReleaseChannel)
+      : 'chrome';
+} else {
+  puppeteerChannel = undefined; // <-- ensures channel is not set when executablePath is used
+}
   try {
     const browser = await puppeteer.launch({
       ...connectOptions,
