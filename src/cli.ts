/**
 * @license
 * Copyright 2025 Google LLC
 * SPDX-License-Identifier: Apache-2.0
 */

import type {Options as YargsOptions} from 'yargs';
import yargs from 'yargs';
import {hideBin} from 'yargs/helpers';

export const cliOptions = {
  browserUrl: {
    type: 'string',
    description:
      'Connect to a running Chrome instance using port forwarding. For more details see: https://developer.chrome.com/docs/devtools/remote-debugging/local-server.',
    alias: 'u',
    coerce: (url: string) => {
<<<<<<< HEAD
      if (!url.trim()) return undefined;
      const parsed = new URL(url);
      return parsed.href.replace(/\/$/, ''); // remove trailing slash
=======
      try {
        new URL(url);
      } catch {
        throw new Error(`Provided browserUrl ${url} is not valid URL.`);
      }
      return url;
>>>>>>> 9b4cd8e3
    },
  },
  headless: {
    type: 'boolean',
    description: 'Whether to run in headless (no UI) mode.',
    default: false,
  },
  executablePath: {
    type: 'string',
    description: 'Path to custom Chrome executable.',
    conflicts: 'browserUrl',
    alias: 'e',
  },
  isolated: {
    type: 'boolean',
    description:
      'If specified, creates a temporary user-data-dir that is automatically cleaned up after the browser is closed.',
    default: false,
  },
  customDevtools: {
    type: 'string',
    description: 'Path to custom DevTools.',
    hidden: true,
    conflicts: 'browserUrl',
    alias: 'd',
  },
  channel: {
    type: 'string',
    description:
      'Specify a different Chrome channel that should be used. The default is the stable channel version.',
    choices: ['stable', 'canary', 'beta', 'dev'] as const,
    conflicts: ['browserUrl', 'executablePath'],
  },
  logFile: {
    type: 'string',
    describe:
      'Path to a file to write debug logs to. Set the env variable `DEBUG` to `*` to enable verbose logs. Useful for submitting bug reports.',
  },
  viewport: {
    type: 'string',
    describe:
      'Initial viewport size for the Chrome instances started by the server. For example, `1280x720`',
    coerce: (arg: string | undefined) => {
      if (arg === undefined) {
        return;
      }
      const [width, height] = arg.split('x').map(Number);
      if (!width || !height || Number.isNaN(width) || Number.isNaN(height)) {
        throw new Error('Invalid viewport. Expected format is `1280x720`.');
      }
      return {
        width,
        height,
      };
    },
  },
  proxyServer: {
    type: 'string',
    description: `Proxy server configuration for Chrome passed as --proxy-server when launching the browser. See https://www.chromium.org/developers/design-documents/network-settings/ for details.`,
  },
  acceptInsecureCerts: {
    type: 'boolean',
    description: `If enabled, ignores errors relative to self-signed and expired certificates. Use with caution.`,
  },
} satisfies Record<string, YargsOptions>;

export function parseArguments(version: string, argv = process.argv) {
  const yargsInstance = yargs(hideBin(argv))
    .scriptName('npx chrome-devtools-mcp@latest')
    .options(cliOptions)
    .check(args => {
      // We can't set default in the options else
      // Yargs will complain
      if (!args.channel && !args.browserUrl && !args.executablePath) {
        args.channel = 'stable';
      }
      return true;
    })
    .example([
      [
        '$0 --browserUrl http://127.0.0.1:9222',
        'Connect to an existing browser instance',
      ],
      ['$0 --channel beta', 'Use Chrome Beta installed on this system'],
      ['$0 --channel canary', 'Use Chrome Canary installed on this system'],
      ['$0 --channel dev', 'Use Chrome Dev installed on this system'],
      ['$0 --channel stable', 'Use stable Chrome installed on this system'],
      ['$0 --logFile /tmp/log.txt', 'Save logs to a file'],
      ['$0 --help', 'Print CLI options'],
      [
        '$0 --viewport 1280x720',
        'Launch Chrome with the initial viewport size of 1280x720px',
      ],
    ]);

  return yargsInstance
    .wrap(Math.min(120, yargsInstance.terminalWidth()))
    .help()
    .version(version)
    .parseSync();
}<|MERGE_RESOLUTION|>--- conflicted
+++ resolved
@@ -14,21 +14,17 @@
     description:
       'Connect to a running Chrome instance using port forwarding. For more details see: https://developer.chrome.com/docs/devtools/remote-debugging/local-server.',
     alias: 'u',
-    coerce: (url: string) => {
-<<<<<<< HEAD
-      if (!url.trim()) return undefined;
-      const parsed = new URL(url);
-      return parsed.href.replace(/\/$/, ''); // remove trailing slash
-=======
-      try {
-        new URL(url);
-      } catch {
-        throw new Error(`Provided browserUrl ${url} is not valid URL.`);
-      }
-      return url;
->>>>>>> 9b4cd8e3
-    },
-  },
+coerce: (url: string) => {
+  if (!url.trim()) return undefined;
+
+  try {
+    const parsed = new URL(url);
+    return parsed.href.replace(/\/$/, ''); // remove trailing slash
+  } catch {
+    throw new Error(`Provided browserUrl ${url} is not valid URL.`);
+  }
+},
+
   headless: {
     type: 'boolean',
     description: 'Whether to run in headless (no UI) mode.',
