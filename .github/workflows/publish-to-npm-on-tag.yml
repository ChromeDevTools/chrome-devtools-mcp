--- conflicted
+++ resolved
@@ -3,21 +3,13 @@
 on:
   push:
     tags:
-<<<<<<< HEAD
       - 'v*'
-=======
-      - 'chrome-devtools-mcp-v*'
   workflow_dispatch:
     inputs:
       npm-publish:
         description: 'Try to publish to NPM'
         default: false
         type: boolean
-      mcp-publish:
-        description: 'Try to publish to MCP registry'
-        default: true
-        type: boolean
->>>>>>> 807bbccd
 
 permissions:
   contents: read
@@ -52,51 +44,6 @@
           NODE_ENV: 'production'
 
       - name: Publish
-<<<<<<< HEAD
         run: npm publish --access public
         env:
-          NODE_AUTH_TOKEN: ${{ secrets.NPM_TOKEN }}
-=======
-        run: |
-          npm publish --provenance --access public
-
-  publish-to-mcp-registry:
-    runs-on: ubuntu-latest
-    needs: publish-to-npm
-    if: ${{ (github.event_name != 'workflow_dispatch' && needs.publish-to-npm.result == 'success') || (inputs.mcp-publish && always()) }}
-    steps:
-      - name: Check out repository
-        uses: actions/checkout@8e8c483db84b4bee98b60c0593521ed34d9990e8 # v6.0.1
-        with:
-          fetch-depth: 2
-
-      - name: Set up Node.js
-        uses: actions/setup-node@395ad3262231945c25e8478fd5baf05154b1d79f # v6.1.0
-        with:
-          cache: npm
-          node-version-file: '.nvmrc'
-          registry-url: 'https://registry.npmjs.org'
-
-      # Ensure npm 11.5.1 or later is installed
-      - name: Update npm
-        run: npm install -g npm@latest
-
-      - name: Install dependencies
-        run: npm ci
-
-      - name: Build and bundle
-        run: npm run bundle
-        env:
-          NODE_ENV: 'production'
-
-      - name: Install MCP Publisher
-        run: |
-          export OS=$(uname -s | tr '[:upper:]' '[:lower:]')_$(uname -m | sed 's/x86_64/amd64/;s/aarch64/arm64/')
-          curl -L "https://github.com/modelcontextprotocol/registry/releases/latest/download/mcp-publisher_${OS}.tar.gz" | tar xz mcp-publisher
-
-      - name: Login to MCP Registry
-        run: ./mcp-publisher login github-oidc
-
-      - name: Publish to MCP Registry
-        run: ./mcp-publisher publish
->>>>>>> 807bbccd
+          NODE_AUTH_TOKEN: ${{ secrets.NPM_TOKEN }}